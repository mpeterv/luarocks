version: 3.0.0.{build}-test

shallow_clone: true

environment:
<<<<<<< HEAD
  LUAROCKS_VER: 3.0.0
=======
  LUAROCKS_VER: 2.3.0
>>>>>>> 1fea0e3a

  matrix:
  - LUA: "lua 5.1"
    COMPILER: "vs"
  - LUA: "lua 5.1"
    COMPILER: "mingw"
  - LUA: "lua 5.2"
    COMPILER: "vs"
  - LUA: "lua 5.2"
    COMPILER: "mingw"
  - LUA: "lua 5.3"
    COMPILER: "vs"
  - LUA: "lua 5.3"
    COMPILER: "mingw"
  - LUA: "luajit 2.0"
    COMPILER: "vs"
  - LUA: "luajit 2.0"
    COMPILER: "mingw"
  - LUA: "luajit 2.1"
    COMPILER: "vs"
  - LUA: "luajit 2.1"
    COMPILER: "mingw"


init:
# Setup Lua development/build environment
# Make VS 2015 command line tools available
- call "%ProgramFiles(x86)%\Microsoft Visual Studio 14.0\VC\vcvarsall.bat" %platform%
# Add MinGW compiler to the path
- set PATH=C:\MinGW\bin;%PATH%

before_build:
  - set PATH=C:\Python27\Scripts;%PATH% # Add directory containing 'pip' to PATH
  - pip install hererocks
  - hererocks env --%LUA% -rlatest --target=%COMPILER%
  - call env\bin\activate

build_script:
  - luarocks install busted 1> NUL 2> NUL

test_script:
  - busted --lpath=.//?.lua --exclude-tags=ssh,unix,mock -Xhelper appveyor,%COMPILER%

after_test:
  - if "%LUA%"=="lua 5.1" (luarocks show bit32 || luarocks install bit32)
  - luarocks install luacov
  - pip install codecov
  - luacov -c test/luacov.config
  - cd test && codecov<|MERGE_RESOLUTION|>--- conflicted
+++ resolved
@@ -3,11 +3,7 @@
 shallow_clone: true
 
 environment:
-<<<<<<< HEAD
   LUAROCKS_VER: 3.0.0
-=======
-  LUAROCKS_VER: 2.3.0
->>>>>>> 1fea0e3a
 
   matrix:
   - LUA: "lua 5.1"
