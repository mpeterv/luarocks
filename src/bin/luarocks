#!/usr/bin/env lua
local loader = require("luarocks.loader")
local command_line = require("luarocks.command_line")

program_description = "LuaRocks main command-line interface"

commands = {
   help = "luarocks.help",
   pack = "luarocks.pack",
   unpack = "luarocks.unpack",
   build = "luarocks.build",
   install = "luarocks.install",
   search = "luarocks.search",
   list = "luarocks.list",
   remove = "luarocks.remove",
   make = "luarocks.make",
   download = "luarocks.download",
<<<<<<< HEAD
   path = "luarocks.path_command",
=======
   path = "luarocks.path_cmd",
>>>>>>> 397659cc
   show = "luarocks.show",
   new_version = "luarocks.new_version",
   lint = "luarocks.lint",
   write_rockspec = "luarocks.write_rockspec",
   purge = "luarocks.purge",
   doc = "luarocks.doc",
}

command_line.run_command(...)<|MERGE_RESOLUTION|>--- conflicted
+++ resolved
@@ -1,4 +1,5 @@
 #!/usr/bin/env lua
+
 local loader = require("luarocks.loader")
 local command_line = require("luarocks.command_line")
 
@@ -15,11 +16,7 @@
    remove = "luarocks.remove",
    make = "luarocks.make",
    download = "luarocks.download",
-<<<<<<< HEAD
-   path = "luarocks.path_command",
-=======
    path = "luarocks.path_cmd",
->>>>>>> 397659cc
    show = "luarocks.show",
    new_version = "luarocks.new_version",
    lint = "luarocks.lint",
