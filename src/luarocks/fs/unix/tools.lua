--- conflicted
+++ resolved
@@ -18,13 +18,7 @@
 --- Obtain current directory.
 -- Uses the module's internal directory stack.
 -- @return string: the absolute pathname of the current directory.
-<<<<<<< HEAD
 function tools.current_dir()
-   local pipe = io.popen(vars.PWD)
-   local current = pipe:read("*l")
-   pipe:close()
-=======
-function current_dir()
    local current = cfg.cache_pwd
    if not current then
       local pipe = io.popen(fs.Q(vars.PWD))
@@ -32,7 +26,6 @@
       pipe:close()
       cfg.cache_pwd = current
    end
->>>>>>> 397659cc
    for _, directory in ipairs(dir_stack) do
       current = fs.absolute_name(directory, current)
    end
@@ -44,13 +37,8 @@
 -- @param cmd string: No quoting/escaping is applied to the command.
 -- @return boolean: true if command succeeds (status code 0), false
 -- otherwise.
-<<<<<<< HEAD
 function tools.execute_string(cmd)
-   local code = os.execute(command_at(fs.current_dir(), cmd))
-=======
-function execute_string(cmd)
    local code, err = os.execute(command_at(fs.current_dir(), cmd))
->>>>>>> 397659cc
    if code == 0 or code == true then
       return true
    else
