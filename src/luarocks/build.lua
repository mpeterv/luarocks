
local build = {}

local path = require("luarocks.path")
local util = require("luarocks.util")
local fetch = require("luarocks.fetch")
local fs = require("luarocks.fs")
local dir = require("luarocks.dir")
local deps = require("luarocks.deps")
local cfg = require("luarocks.core.cfg")
local repos = require("luarocks.repos")
local writer = require("luarocks.manif.writer")

--- Install files to a given location.
-- Takes a table where the array part is a list of filenames to be copied.
-- In the hash part, other keys, if is_module_path is set, are identifiers
-- in Lua module format, to indicate which subdirectory the file should be
-- copied to. For example, install_files({["foo.bar"] = "src/bar.lua"}, "boo")
-- will copy src/bar.lua to boo/foo.
-- @param files table or nil: A table containing a list of files to copy in
-- the format described above. If nil is passed, this function is a no-op.
-- Directories should be delimited by forward slashes as in internet URLs.
-- @param location string: The base directory files should be copied to.
-- @param is_module_path boolean: True if string keys in files should be
-- interpreted as dotted module paths.
-- @param perms string: Permissions of the newly created files installed.
-- Directories are always created with the default permissions.
-- @return boolean or (nil, string): True if succeeded or 
-- nil and an error message.
local function install_files(files, location, is_module_path, perms)
   assert(type(files) == "table" or not files)
   assert(type(location) == "string")
   if files then
      for k, file in pairs(files) do
         local dest = location
         local filename = dir.base_name(file)
         if type(k) == "string" then
            local modname = k
            if is_module_path then
               dest = dir.path(location, path.module_to_path(modname))
               local ok, err = fs.make_dir(dest)
               if not ok then return nil, err end
               if filename:match("%.lua$") then
                  local basename = modname:match("([^.]+)$")
                  filename = basename..".lua"
               end
            else
               dest = dir.path(location, dir.dir_name(modname))
               local ok, err = fs.make_dir(dest)
               if not ok then return nil, err end
               filename = dir.base_name(modname)
            end
         else
            local ok, err = fs.make_dir(dest)
            if not ok then return nil, err end
         end
         local ok = fs.copy(dir.path(file), dir.path(dest, filename), perms)
         if not ok then
            return nil, "Failed copying "..file
         end
      end
   end
   return true
end

--- Write to the current directory the contents of a table,
-- where each key is a file name and its value is the file content.
-- @param files table: The table of files to be written.
local function extract_from_rockspec(files)
   for name, content in pairs(files) do
      local fd = io.open(dir.path(fs.current_dir(), name), "w+")
      fd:write(content)
      fd:close()
   end
end

--- Applies patches inlined in the build.patches section
-- and extracts files inlined in the build.extra_files section
-- of a rockspec. 
-- @param rockspec table: A rockspec table.
-- @return boolean or (nil, string): True if succeeded or 
-- nil and an error message.
function build.apply_patches(rockspec)
   assert(type(rockspec) == "table")

   local build_spec = rockspec.build
   if build_spec.extra_files then
      extract_from_rockspec(build_spec.extra_files)
   end
   if build_spec.patches then
      extract_from_rockspec(build_spec.patches)
      for patch, patchdata in util.sortedpairs(build_spec.patches) do
         util.printout("Applying patch "..patch.."...")
         local ok, err = fs.apply_patch(tostring(patch), patchdata)
         if not ok then
            return nil, "Failed applying patch "..patch
         end
      end
   end
   return true
end

local function install_default_docs(name, version)
   local patterns = { "readme", "license", "copying", ".*%.md" }
   local dest = dir.path(path.install_dir(name, version), "doc")
   local has_dir = false
   for file in fs.dir() do
      for _, pattern in ipairs(patterns) do
         if file:lower():match("^"..pattern) then
            if not has_dir then
               fs.make_dir(dest)
               has_dir = true
            end
            fs.copy(file, dest, cfg.perm_read)
            break
         end
      end
   end
end

local function check_macosx_deployment_target(rockspec)
   local target = rockspec.build.macosx_deployment_target
   local function minor(version) 
      return tonumber(version and version:match("^[^.]+%.([^.]+)"))
   end
   local function patch_variable(var, target)
      if rockspec.variables[var]:match("MACOSX_DEPLOYMENT_TARGET") then
         rockspec.variables[var] = (rockspec.variables[var]):gsub("MACOSX_DEPLOYMENT_TARGET=[^ ]*", "MACOSX_DEPLOYMENT_TARGET="..target)
      else
         rockspec.variables[var] = "env MACOSX_DEPLOYMENT_TARGET="..target.." "..rockspec.variables[var]
      end
   end
   if cfg.platforms.macosx and rockspec:format_is_at_least("3.0") and target then
      local version = util.popen_read("sw_vers -productVersion")
      local versionminor = minor(version)
      local targetminor = minor(target)
      if targetminor > versionminor then
         return nil, ("This rock requires Mac OSX 10.%d, and you are running 10.%d."):format(targetminor, versionminor)
      end
      patch_variable("CC", target)
      patch_variable("LD", target)
   end
   return true
end

--- Build and install a rock given a rockspec.
-- @param rockspec_file string: local or remote filename of a rockspec.
-- @param need_to_fetch boolean: true if sources need to be fetched,
-- false if the rockspec was obtained from inside a source rock.
-- @param minimal_mode boolean: true if there's no need to fetch,
-- unpack or change dir (this is used by "luarocks make"). Implies
-- need_to_fetch = false.
-- @param deps_mode string: Dependency mode: "one" for the current default tree,
-- "all" for all trees, "order" for all trees with priority >= the current default,
-- "none" for no trees.
-- @param build_only_deps boolean: true to build the listed dependencies only.
-- @return (string, string) or (nil, string, [string]): Name and version of
-- installed rock if succeeded or nil and an error message followed by an error code.
function build.build_rockspec(rockspec_file, need_to_fetch, minimal_mode, deps_mode, build_only_deps)
   assert(type(rockspec_file) == "string")
   assert(type(need_to_fetch) == "boolean")

   local rockspec, err, errcode = fetch.load_rockspec(rockspec_file)
   if err then
      return nil, err, errcode
   elseif not rockspec.build then
      return nil, "Rockspec error: build table not specified"
   elseif not rockspec.build.type then
      return nil, "Rockspec error: build type not specified"
   end

   local ok
   if not build_only_deps then
      ok, err, errcode = deps.check_external_deps(rockspec, "build")
      if err then
         return nil, err, errcode
      end
   end

   if deps_mode == "none" then
      util.printerr("Warning: skipping dependency checks.")
   else
      local ok, err, errcode = deps.fulfill_dependencies(rockspec, deps_mode)
      if err then
         return nil, err, errcode
      end
   end

   local name, version = rockspec.name, rockspec.version
   if build_only_deps then
      util.printout("Stopping after installing dependencies for " ..name.." "..version)
      util.printout()
      return name, version
   end   

   if repos.is_installed(name, version) then
      repos.delete_version(name, version, deps_mode)
   end

   if not minimal_mode then
      local source_dir
      if need_to_fetch then
         ok, source_dir, errcode = fetch.fetch_sources(rockspec, true)
         if not ok then
            return nil, source_dir, errcode
         end
         local ok, err = fs.change_dir(source_dir)
         if not ok then return nil, err end
      elseif rockspec.source.file then
         local ok, err = fs.unpack_archive(rockspec.source.file)
         if not ok then
            return nil, err
         end
      end
      fs.change_dir(rockspec.source.dir)
   end
   
   local dirs = {
      lua = { name = path.lua_dir(name, version), is_module_path = true, perms = cfg.perm_read },
      lib = { name = path.lib_dir(name, version), is_module_path = true, perms = cfg.perm_exec },
      conf = { name = path.conf_dir(name, version), is_module_path = false, perms = cfg.perm_read },
      bin = { name = path.bin_dir(name, version), is_module_path = false, perms = cfg.perm_exec },
   }
   
   for _, d in pairs(dirs) do
      local ok, err = fs.make_dir(d.name)
      if not ok then return nil, err end
   end
   local rollback = util.schedule_function(function()
      fs.delete(path.install_dir(name, version))
      fs.remove_dir_if_empty(path.versions_dir(name))
   end)

   local build_spec = rockspec.build
   
   if not minimal_mode then
      ok, err = build.apply_patches(rockspec)
      if err then
         return nil, err
      end
   end
   
   ok, err = check_macosx_deployment_target(rockspec)
   if not ok then
      return nil, err
   end
   
   if build_spec.type ~= "none" then

      -- Temporary compatibility
      if build_spec.type == "module" then
         util.printout("Do not use 'module' as a build type. Use 'builtin' instead.")
         build_spec.type = "builtin"
      end

      if cfg.accepted_build_types and util.array_contains(cfg.accepted_build_types, build_spec.type) then
         return nil, "This rockspec uses the '"..build_spec.type.."' build type, which is blocked by the 'accepted_build_types' setting in your LuaRocks configuration."
      end

      local build_type
      ok, build_type = pcall(require, "luarocks.build." .. build_spec.type)
      if not ok or not type(build_type) == "table" then
         return nil, "Failed initializing build back-end for build type '"..build_spec.type.."': "..build_type
      end
  
      ok, err = build_type.run(rockspec)
      if not ok then
         return nil, "Build error: " .. err
      end
   end

   if build_spec.install then
      for id, install_dir in pairs(dirs) do
         ok, err = install_files(build_spec.install[id], install_dir.name, install_dir.is_module_path, install_dir.perms)
         if not ok then 
            return nil, err
         end
      end
   end
   
   local copy_directories = build_spec.copy_directories
   local copying_default = false
   if not copy_directories then
      copy_directories = {"doc"}
      copying_default = true
   end

   local any_docs = false
   for _, copy_dir in pairs(copy_directories) do
      if fs.is_dir(copy_dir) then
         local dest = dir.path(path.install_dir(name, version), copy_dir)
         fs.make_dir(dest)
         fs.copy_contents(copy_dir, dest)
         any_docs = true
      else
         if not copying_default then
            return nil, "Directory '"..copy_dir.."' not found"
         end
      end
   end
   
   if not any_docs then
      install_default_docs(name, version)
   end
   
   for _, d in pairs(dirs) do
      fs.remove_dir_if_empty(d.name)
   end

   fs.pop_dir()
   
   fs.copy(rockspec.local_filename, path.rockspec_file(name, version), cfg.perm_read)
   if need_to_fetch then
      fs.pop_dir()
   end

   ok, err = writer.make_rock_manifest(name, version)
   if err then return nil, err end

   ok, err = repos.deploy_files(name, version, repos.should_wrap_bin_scripts(rockspec), deps_mode)
   if err then return nil, err end
   
   util.remove_scheduled_function(rollback)
   rollback = util.schedule_function(function()
      repos.delete_version(name, version, deps_mode)
   end)

   ok, err = repos.run_hook(rockspec, "post_install")
   if err then return nil, err end

   util.announce_install(rockspec)
   util.remove_scheduled_function(rollback)
   return name, version
end

<<<<<<< HEAD
--- Build and install a rock.
-- @param rock_file string: local or remote filename of a rock.
-- @param need_to_fetch boolean: true if sources need to be fetched,
-- false if the rockspec was obtained from inside a source rock.
-- @param deps_mode: string: Which trees to check dependencies for:
-- "one" for the current default tree, "all" for all trees,
-- "order" for all trees with priority >= the current default, "none" for no trees.
-- @param build_only_deps boolean: true to build the listed dependencies only.
-- @return boolean or (nil, string, [string]): True if build was successful,
-- or false and an error message and an optional error code.
function build.build_rock(rock_file, need_to_fetch, deps_mode, build_only_deps)
   assert(type(rock_file) == "string")
   assert(type(need_to_fetch) == "boolean")

   local ok, err, errcode
   local unpack_dir
   unpack_dir, err, errcode = fetch.fetch_and_unpack_rock(rock_file)
   if not unpack_dir then
      return nil, err, errcode
   end
   local rockspec_file = path.rockspec_name_from_rock(rock_file)
   ok, err = fs.change_dir(unpack_dir)
   if not ok then return nil, err end
   ok, err, errcode = build.build_rockspec(rockspec_file, need_to_fetch, false, deps_mode, build_only_deps)
   fs.pop_dir()
   return ok, err, errcode
end
 
local function do_build(name, version, deps_mode, build_only_deps)
   if name:match("%.rockspec$") then
      return build.build_rockspec(name, true, false, deps_mode, build_only_deps)
   elseif name:match("%.src%.rock$") then
      return build.build_rock(name, false, deps_mode, build_only_deps)
   elseif name:match("%.all%.rock$") then
      local install = require("luarocks.install")
      local install_fun = build_only_deps and install.install_binary_rock_deps or install.install_binary_rock
      return install_fun(name, deps_mode)
   elseif name:match("%.rock$") then
      return build.build_rock(name, true, deps_mode, build_only_deps)
   elseif not name:match(dir.separator) then
      local search = require("luarocks.search")
      return search.act_on_src_or_rockspec(do_build, name:lower(), version, nil, deps_mode, build_only_deps)
   end
   return nil, "Don't know what to do with "..name
end

--- Driver function for "build" command.
-- @param name string: A local or remote rockspec or rock file.
-- If a package name is given, forwards the request to "search" and,
-- if returned a result, installs the matching rock.
-- @param version string: When passing a package name, a version number may
-- also be given.
-- @return boolean or (nil, string, exitcode): True if build was successful; nil and an
-- error message otherwise. exitcode is optionally returned.
function build.command(flags, name, version)
   if type(name) ~= "string" then
      return nil, "Argument missing. "..util.see_help("build")
   end
   assert(type(version) == "string" or not version)

   if flags["pack-binary-rock"] then
      return pack.pack_binary_rock(name, version, do_build, name, version, deps.get_deps_mode(flags))
   else
      local ok, err = fs.check_command_permissions(flags)
      if not ok then return nil, err, cfg.errorcodes.PERMISSIONDENIED end
      ok, err = do_build(name, version, deps.get_deps_mode(flags), flags["only-deps"])
      if not ok then return nil, err end
      name, version = ok, err

      if (not flags["only-deps"]) and (not flags["keep"]) and not cfg.keep_other_versions then
         local ok, err = remove.remove_other_versions(name, version, flags["force"], flags["force-fast"])
         if not ok then util.printerr(err) end
      end

      manif.check_dependencies(nil, deps.get_deps_mode(flags))
      return name, version
   end
end

=======
>>>>>>> f8bd89d2
return build<|MERGE_RESOLUTION|>--- conflicted
+++ resolved
@@ -333,86 +333,4 @@
    return name, version
 end
 
-<<<<<<< HEAD
---- Build and install a rock.
--- @param rock_file string: local or remote filename of a rock.
--- @param need_to_fetch boolean: true if sources need to be fetched,
--- false if the rockspec was obtained from inside a source rock.
--- @param deps_mode: string: Which trees to check dependencies for:
--- "one" for the current default tree, "all" for all trees,
--- "order" for all trees with priority >= the current default, "none" for no trees.
--- @param build_only_deps boolean: true to build the listed dependencies only.
--- @return boolean or (nil, string, [string]): True if build was successful,
--- or false and an error message and an optional error code.
-function build.build_rock(rock_file, need_to_fetch, deps_mode, build_only_deps)
-   assert(type(rock_file) == "string")
-   assert(type(need_to_fetch) == "boolean")
-
-   local ok, err, errcode
-   local unpack_dir
-   unpack_dir, err, errcode = fetch.fetch_and_unpack_rock(rock_file)
-   if not unpack_dir then
-      return nil, err, errcode
-   end
-   local rockspec_file = path.rockspec_name_from_rock(rock_file)
-   ok, err = fs.change_dir(unpack_dir)
-   if not ok then return nil, err end
-   ok, err, errcode = build.build_rockspec(rockspec_file, need_to_fetch, false, deps_mode, build_only_deps)
-   fs.pop_dir()
-   return ok, err, errcode
-end
- 
-local function do_build(name, version, deps_mode, build_only_deps)
-   if name:match("%.rockspec$") then
-      return build.build_rockspec(name, true, false, deps_mode, build_only_deps)
-   elseif name:match("%.src%.rock$") then
-      return build.build_rock(name, false, deps_mode, build_only_deps)
-   elseif name:match("%.all%.rock$") then
-      local install = require("luarocks.install")
-      local install_fun = build_only_deps and install.install_binary_rock_deps or install.install_binary_rock
-      return install_fun(name, deps_mode)
-   elseif name:match("%.rock$") then
-      return build.build_rock(name, true, deps_mode, build_only_deps)
-   elseif not name:match(dir.separator) then
-      local search = require("luarocks.search")
-      return search.act_on_src_or_rockspec(do_build, name:lower(), version, nil, deps_mode, build_only_deps)
-   end
-   return nil, "Don't know what to do with "..name
-end
-
---- Driver function for "build" command.
--- @param name string: A local or remote rockspec or rock file.
--- If a package name is given, forwards the request to "search" and,
--- if returned a result, installs the matching rock.
--- @param version string: When passing a package name, a version number may
--- also be given.
--- @return boolean or (nil, string, exitcode): True if build was successful; nil and an
--- error message otherwise. exitcode is optionally returned.
-function build.command(flags, name, version)
-   if type(name) ~= "string" then
-      return nil, "Argument missing. "..util.see_help("build")
-   end
-   assert(type(version) == "string" or not version)
-
-   if flags["pack-binary-rock"] then
-      return pack.pack_binary_rock(name, version, do_build, name, version, deps.get_deps_mode(flags))
-   else
-      local ok, err = fs.check_command_permissions(flags)
-      if not ok then return nil, err, cfg.errorcodes.PERMISSIONDENIED end
-      ok, err = do_build(name, version, deps.get_deps_mode(flags), flags["only-deps"])
-      if not ok then return nil, err end
-      name, version = ok, err
-
-      if (not flags["only-deps"]) and (not flags["keep"]) and not cfg.keep_other_versions then
-         local ok, err = remove.remove_other_versions(name, version, flags["force"], flags["force-fast"])
-         if not ok then util.printerr(err) end
-      end
-
-      manif.check_dependencies(nil, deps.get_deps_mode(flags))
-      return name, version
-   end
-end
-
-=======
->>>>>>> f8bd89d2
 return build