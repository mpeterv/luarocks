--- Module for handling manifest files and tables.
-- Manifest files describe the contents of a LuaRocks tree or server.
-- They are loaded into manifest tables, which are then used for
-- performing searches, matching dependencies, etc.
local manif = {}
setmetatable(manif, { __index = require("luarocks.core.manif") })

local persist = require("luarocks.persist")
local fetch = require("luarocks.fetch")
local dir = require("luarocks.dir")
local fs = require("luarocks.fs")
local util = require("luarocks.util")
local cfg = require("luarocks.core.cfg")
local path = require("luarocks.path")

manif.rock_manifest_cache = {}

function manif.load_rock_manifest(name, version, root)
   assert(type(name) == "string")
   assert(type(version) == "string")

   local name_version = name.."/"..version
   if manif.rock_manifest_cache[name_version] then
      return manif.rock_manifest_cache[name_version].rock_manifest
   end
   local pathname = path.rock_manifest_file(name, version, root)
   local rock_manifest = persist.load_into_table(pathname)
   if not rock_manifest then
      return nil, "rock_manifest file not found for "..name.." "..version.." - not a LuaRocks tree?"
   end
   manif.rock_manifest_cache[name_version] = rock_manifest
   return rock_manifest.rock_manifest
end

<<<<<<< HEAD
=======
function manif.make_rock_manifest(name, version)
   local install_dir = path.install_dir(name, version)
   local tree = {}
   for _, file in ipairs(fs.find(install_dir)) do
      local full_path = dir.path(install_dir, file)
      local walk = tree
      local last
      local last_name
      for name in file:gmatch("[^/]+") do
         local next = walk[name]
         if not next then
            next = {}
            walk[name] = next
         end
         last = walk
         last_name = name
         walk = next
      end
      if fs.is_file(full_path) then
         local sum, err = fs.get_md5(full_path)
         if not sum then
            return nil, "Failed producing checksum: "..tostring(err)
         end
         last[last_name] = sum
      end
   end
   local rock_manifest = { rock_manifest=tree }
   manif.rock_manifest_cache[name.."/"..version] = rock_manifest
   save_table(install_dir, "rock_manifest", rock_manifest )
end

>>>>>>> f7ae6213
local function fetch_manifest_from(repo_url, filename)
   local url = dir.path(repo_url, filename)
   local name = repo_url:gsub("[/:]","_")
   local cache_dir = dir.path(cfg.local_cache, name)
   local ok = fs.make_dir(cache_dir)
   if not ok then
      return nil, "Failed creating temporary cache directory "..cache_dir
   end
   local file, err, errcode = fetch.fetch_url(url, dir.path(cache_dir, filename), true)
   if not file then
      return nil, "Failed fetching manifest for "..repo_url..(err and " - "..err or ""), errcode
   end
   return file
end

--- Load a local or remote manifest describing a repository.
-- All functions that use manifest tables assume they were obtained
-- through either this function or load_local_manifest.
-- @param repo_url string: URL or pathname for the repository.
-- @param lua_version string: Lua version in "5.x" format, defaults to installed version.
-- @return table or (nil, string, [string]): A table representing the manifest,
-- or nil followed by an error message and an optional error code.
function manif.load_manifest(repo_url, lua_version)
   assert(type(repo_url) == "string")
   assert(type(lua_version) == "string" or not lua_version)
   lua_version = lua_version or cfg.lua_version

   local cached_manifest = manif.get_cached_manifest(repo_url, lua_version)
   if cached_manifest then
      return cached_manifest
   end

   local filenames = {
      "manifest-"..lua_version..".zip",
      "manifest-"..lua_version,
      "manifest",
   }

   local protocol, repodir = dir.split_url(repo_url)
   local pathname
   if protocol == "file" then
      for _, filename in ipairs(filenames) do
         pathname = dir.path(repodir, filename)
         if fs.exists(pathname) then
            break
         end
      end
   else
      local err, errcode
      for _, filename in ipairs(filenames) do
         pathname, err, errcode = fetch_manifest_from(repo_url, filename)
         if pathname then
            break
         end
      end
      if not pathname then 
         return nil, err, errcode
      end
   end
   if pathname:match(".*%.zip$") then
      pathname = fs.absolute_name(pathname)
      local dir = dir.dir_name(pathname)
      fs.change_dir(dir)
      local nozip = pathname:match("(.*)%.zip$")
      fs.delete(nozip)
      local ok = fs.unzip(pathname)
      fs.pop_dir()
      if not ok then
         fs.delete(pathname)
         fs.delete(pathname..".timestamp")
         return nil, "Failed extracting manifest file"
      end
      pathname = nozip
   end
   return manif.manifest_loader(pathname, repo_url, lua_version)
end

local function relative_path(from_dir, to_file)
   -- It is assumed that `from_dir` is prefix of `to_file`.
   return (to_file:sub(#from_dir + 1):gsub("^[\\/]*", ""))
end

local function file_manifest_coordinates(manifest, file, root)
   local deploy_bin = path.deploy_bin_dir(root)
   local deploy_lua = path.deploy_lua_dir(root)
   local deploy_lib = path.deploy_lib_dir(root)

   if util.starts_with(file, deploy_lua) then
      return "modules", path.path_to_module(relative_path(deploy_lua, file):gsub("\\", "/")), deploy_lua
   elseif util.starts_with(file, deploy_lib) then
      return "modules", path.path_to_module(relative_path(deploy_lib, file):gsub("\\", "/")), deploy_lib
   elseif util.starts_with(file, deploy_bin) then
      return "commands", relative_path(deploy_bin, file), deploy_bin
   else
      assert(false, "Assertion failed: '"..file.."' is not a deployed file.")
   end
end

local function find_providers(file, root)
   assert(type(file) == "string")
   root = root or cfg.root_dir

   local manifest, err = manif.load_local_manifest(path.rocks_dir(root))
   if not manifest then
      return nil, "untracked"
   end

   local type_key, key = file_manifest_coordinates(manifest, file, root)

   local providers = manifest[type_key][key]
   if not providers then
      return nil, "untracked"
   end
   return providers
end

--- Given a path of a deployed file, figure out which rock name and version
-- correspond to it in the tree manifest.
-- @param file string: The full path of a deployed file.
-- @param root string or nil: A local root dir for a rocks tree. If not given, the default is used.
-- @return string, string: name and version of the provider rock.
function manif.find_current_provider(file, root)
   local providers, err = find_providers(file, root)
   if not providers then return nil, err end
   return providers[1]:match("([^/]*)/([^/]*)")
end

function manif.find_next_provider(file, root)
   local providers, err = find_providers(file, root)
   if not providers then return nil, err end
   if providers[2] then
      return providers[2]:match("([^/]*)/([^/]*)")
   else
      return nil
   end
end

--- Given a file conflicting with a module or command
-- provided by a version of a package, return which file
-- in that version corresponds to the conflicting item.
-- @param name string: name of the package with conflicting module or command.
-- @param version string: version of the package with conflicting module or command.
-- @param file string: full, unversioned path to a deployed file.
-- @return string: full, unversioned path to a deployed file in
-- given package that conflicts with given file.
function manif.find_conflicting_file(name, version, file, root)
   root = root or cfg.root_dir

   local manifest = manif.load_local_manifest(path.rocks_dir(root))
   if not manifest then
      return
   end

   local entry_table = manifest.repository[name][version][1]
   local type_key, key, deploy_dir = file_manifest_coordinates(manifest, file, root)
   return dir.path(deploy_dir, entry_table[type_key][key])
end

return manif<|MERGE_RESOLUTION|>--- conflicted
+++ resolved
@@ -32,40 +32,7 @@
    return rock_manifest.rock_manifest
 end
 
-<<<<<<< HEAD
-=======
-function manif.make_rock_manifest(name, version)
-   local install_dir = path.install_dir(name, version)
-   local tree = {}
-   for _, file in ipairs(fs.find(install_dir)) do
-      local full_path = dir.path(install_dir, file)
-      local walk = tree
-      local last
-      local last_name
-      for name in file:gmatch("[^/]+") do
-         local next = walk[name]
-         if not next then
-            next = {}
-            walk[name] = next
-         end
-         last = walk
-         last_name = name
-         walk = next
-      end
-      if fs.is_file(full_path) then
-         local sum, err = fs.get_md5(full_path)
-         if not sum then
-            return nil, "Failed producing checksum: "..tostring(err)
-         end
-         last[last_name] = sum
-      end
-   end
-   local rock_manifest = { rock_manifest=tree }
-   manif.rock_manifest_cache[name.."/"..version] = rock_manifest
-   save_table(install_dir, "rock_manifest", rock_manifest )
-end
 
->>>>>>> f7ae6213
 local function fetch_manifest_from(repo_url, filename)
    local url = dir.path(repo_url, filename)
    local name = repo_url:gsub("[/:]","_")
