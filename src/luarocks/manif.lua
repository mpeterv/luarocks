--- conflicted
+++ resolved
@@ -9,7 +9,6 @@
 local fetch = require("luarocks.fetch")
 local dir = require("luarocks.dir")
 local fs = require("luarocks.fs")
-local util = require("luarocks.util")
 local cfg = require("luarocks.core.cfg")
 local path = require("luarocks.path")
 
@@ -126,19 +125,10 @@
    assert(type(item_type) == "string")
    assert(type(item_name) == "string")
    local rocks_dir = path.rocks_dir(repo or cfg.root_dir)
-   local manifest = manif_core.load_local_manifest(rocks_dir)
+   local manifest = manif.load_local_manifest(rocks_dir)
    return manifest and manifest[item_type .. "s"][item_name]
 end
 
-<<<<<<< HEAD
-local function find_providers(file, root)
-   assert(type(file) == "string")
-   root = root or cfg.root_dir
-
-   local manifest, err = manif.load_local_manifest(path.rocks_dir(root))
-   if not manifest then
-      return nil, "untracked"
-=======
 --- Given a name of a module or a command, figure out which rock name and version
 -- correspond to it in the rock tree manifest.
 -- @param item_type string: "module" or "command".
@@ -150,7 +140,6 @@
    local providers = get_providers(item_type, item_name, repo)
    if providers then
       return providers[1]:match("([^/]*)/([^/]*)")
->>>>>>> bfab0955
    end
 end
 
@@ -172,7 +161,7 @@
 -- and path to the providing file relatively to that subtree.
 function manif.get_providing_file(name, version, item_type, item_name, repo)
    local rocks_dir = path.rocks_dir(repo or cfg.root_dir)
-   local manifest = manif_core.load_local_manifest(rocks_dir)
+   local manifest = manif.load_local_manifest(rocks_dir)
 
    local entry_table = manifest.repository[name][version][1]
    local file_path = entry_table[item_type .. "s"][item_name]
@@ -181,29 +170,12 @@
       return "bin", file_path
    end
 
-<<<<<<< HEAD
---- Given a file conflicting with a module or command
--- provided by a version of a package, return which file
--- in that version corresponds to the conflicting item.
--- @param name string: name of the package with conflicting module or command.
--- @param version string: version of the package with conflicting module or command.
--- @param file string: full, unversioned path to a deployed file.
--- @return string: full, unversioned path to a deployed file in
--- given package that conflicts with given file.
-function manif.find_conflicting_file(name, version, file, root)
-   root = root or cfg.root_dir
-
-   local manifest = manif.load_local_manifest(path.rocks_dir(root))
-   if not manifest then
-      return
-=======
    -- A module can be in "lua" or "lib". Decide based on extension first:
    -- most likely Lua modules are in "lua/" and C modules are in "lib/".
    if file_path:match("%." .. cfg.lua_extension .. "$") then
       return "lua", file_path
    elseif file_path:match("%." .. cfg.lib_extension .. "$") then
       return "lib", file_path
->>>>>>> bfab0955
    end
 
    -- Fallback to rock manifest scanning.
